{
  "name": "@oracle/coherence",
  "version": "1.2.3",
  "license": "UPL-1.0",
  "main": "lib/index.js",
  "keywords": [
    "Oracle Coherence",
    "Coherence",
    "gRPC",
    "node"
  ],
  "repository": "https://github.com/oracle/coherence-js-client",
  "dependencies": {
<<<<<<< HEAD
    "@grpc/grpc-js": "^1.11",
    "@grpc/proto-loader": "^0.7",
    "decimal.js": "^10.4",
    "google-protobuf": "^3.21",
    "typedoc": "^0.27.6"
=======
    "@grpc/proto-loader": "^0.7",
    "@grpc/grpc-js": "^1.12",
    "google-protobuf": "^3.21",
    "decimal.js": "^10.5"
>>>>>>> 78281c3a
  },
  "devDependencies": {
    "@types/google-protobuf": "^3.15",
    "glob-parent": "^6.0",
    "grpc_tools_node_protoc_ts": "^5.3",
    "grpc-tools": "^1.12",
    "mocha": "^11.1",
    "nyc": "^15.1",
    "source-map-support": "^0.5",
    "ts-node": "^10.9",
    "typescript": "^5.7"
  },
  "scripts": {
    "grpc": "bin/npm-post-install.sh",
    "compile": "tsc -p src",
    "full-clean": "npm run clean; rm -rf node_modules",
    "clean": "rm -rf lib docs coverage .nyc_output oracle-*tgz",
    "test": "npm run compile && npm exec mocha 'test/**.js' --recursive --exit",
    "test-cycle": "bin/test-cycle.sh -c",
    "test-cycle-tls": "bin/test-cycle.sh -s",
    "test-resolver": "npm run compile && npm exec mocha test/discovery/resolver-tests.js --recursive --exit",
    "coh-up": "bin/docker-utils.sh -u",
    "coh-down": "bin/docker-utils.sh -d",
    "coverage": "nyc mocha 'test/**.js' --exit",
    "dist": "npm run compile; typedoc; npm pack",
    "prepare": "bin/npm-post-install.sh"
  }
}<|MERGE_RESOLUTION|>--- conflicted
+++ resolved
@@ -11,24 +11,16 @@
   ],
   "repository": "https://github.com/oracle/coherence-js-client",
   "dependencies": {
-<<<<<<< HEAD
-    "@grpc/grpc-js": "^1.11",
-    "@grpc/proto-loader": "^0.7",
-    "decimal.js": "^10.4",
-    "google-protobuf": "^3.21",
-    "typedoc": "^0.27.6"
-=======
     "@grpc/proto-loader": "^0.7",
     "@grpc/grpc-js": "^1.12",
     "google-protobuf": "^3.21",
     "decimal.js": "^10.5"
->>>>>>> 78281c3a
   },
   "devDependencies": {
+    "grpc-tools": "^1.12",
     "@types/google-protobuf": "^3.15",
     "glob-parent": "^6.0",
     "grpc_tools_node_protoc_ts": "^5.3",
-    "grpc-tools": "^1.12",
     "mocha": "^11.1",
     "nyc": "^15.1",
     "source-map-support": "^0.5",
